{% set data = load_setup_py_data() %}
{% set version = data.get('version') or 'placehold' %}

package:
  name: q2-assembly
  version: {{ version }}

source:
  path: ../..

build:
  script: make install

requirements:
  host:
    - python {{ python }}
    - setuptools
  run:
    - quast
    - beautifulsoup4
    - biopython <=1.78
<<<<<<< HEAD
    - bowtie2 >=2.4.4
    - samtools
=======
    - bowtie2 ==2.4.4
    - gridss
>>>>>>> 634a05b6
    - insilicoseq
    - megahit ==1.2.9
    - qiime2 {{ qiime2_epoch }}.*
    - q2-types-genomics {{ qiime2_epoch }}.*
    - q2templates {{ qiime2_epoch }}.*
    - samtools
    - spades ==3.15.2

test:
  requires:
    - coverage
    - pytest-cov
  imports:
    - q2_assembly
    - qiime2.plugins.assembly
  commands:
    - pytest --cov q2_assembly --pyargs q2_assembly

about:
  home: https://github.com/bokulich-lab/q2-assembly
  license: BSD-3-Clause
  license_family: BSD<|MERGE_RESOLUTION|>--- conflicted
+++ resolved
@@ -19,13 +19,8 @@
     - quast
     - beautifulsoup4
     - biopython <=1.78
-<<<<<<< HEAD
-    - bowtie2 >=2.4.4
-    - samtools
-=======
-    - bowtie2 ==2.4.4
+    - bowtie2 {{ bowtie2 }}
     - gridss
->>>>>>> 634a05b6
     - insilicoseq
     - megahit ==1.2.9
     - qiime2 {{ qiime2_epoch }}.*
